/*
 * Licensed to the Apache Software Foundation (ASF) under one or more
 * contributor license agreements.  See the NOTICE file distributed with
 * this work for additional information regarding copyright ownership.
 * The ASF licenses this file to You under the Apache License, Version 2.0
 * (the "License"); you may not use this file except in compliance with
 * the License.  You may obtain a copy of the License at
 *
 *     http://www.apache.org/licenses/LICENSE-2.0
 *
 * Unless required by applicable law or agreed to in writing, software
 * distributed under the License is distributed on an "AS IS" BASIS,
 * WITHOUT WARRANTIES OR CONDITIONS OF ANY KIND, either express or implied.
 * See the License for the specific language governing permissions and
 * limitations under the License.
 */
package com.alibaba.nacossync.api;

import com.alibaba.nacossync.pojo.request.TaskAddRequest;
import com.alibaba.nacossync.pojo.request.TaskDeleteRequest;
import com.alibaba.nacossync.pojo.request.TaskDetailQueryRequest;
import com.alibaba.nacossync.pojo.request.TaskListQueryRequest;
import com.alibaba.nacossync.pojo.request.TaskUpdateRequest;
import com.alibaba.nacossync.pojo.result.BaseResult;
import com.alibaba.nacossync.pojo.result.TaskAddResult;
import com.alibaba.nacossync.pojo.result.TaskDetailQueryResult;
import com.alibaba.nacossync.pojo.result.TaskListQueryResult;
import com.alibaba.nacossync.template.SkyWalkerTemplate;
import com.alibaba.nacossync.template.processor.TaskAddProcessor;
import com.alibaba.nacossync.template.processor.TaskDeleteProcessor;
import com.alibaba.nacossync.template.processor.TaskDetailProcessor;
import com.alibaba.nacossync.template.processor.TaskListQueryProcessor;
import com.alibaba.nacossync.template.processor.TaskUpdateProcessor;
import lombok.extern.slf4j.Slf4j;
import org.springframework.web.bind.annotation.RequestBody;
import org.springframework.web.bind.annotation.RequestMapping;
import org.springframework.web.bind.annotation.RequestMethod;
import org.springframework.web.bind.annotation.RestController;

/**
 * @author NacosSync
 * @version $Id: Task.java, v 0.1 2018-09-24 PM3:43 NacosSync Exp $$
 */
@Slf4j
@RestController
public class TaskApi {

    private final TaskUpdateProcessor taskUpdateProcessor;

    private final TaskAddProcessor taskAddProcessor;

    private final TaskDeleteProcessor taskDeleteProcessor;

<<<<<<< HEAD
    private final TaskListQueryProcessor taskListQueryProcessor;
=======
    @Autowired
    private TaskDeleteProcessor taskDeleteProcessor;
    
    @Autowired
    private TaskDeleteInBatchProcessor taskDeleteInBatchProcessor;
>>>>>>> a4146083

    private final TaskDetailProcessor taskDetailProcessor;

    public TaskApi(TaskUpdateProcessor taskUpdateProcessor,
        TaskAddProcessor taskAddProcessor, TaskDeleteProcessor taskDeleteProcessor,
        TaskListQueryProcessor taskListQueryProcessor, TaskDetailProcessor taskDetailProcessor) {
        this.taskUpdateProcessor = taskUpdateProcessor;
        this.taskAddProcessor = taskAddProcessor;
        this.taskDeleteProcessor = taskDeleteProcessor;
        this.taskListQueryProcessor = taskListQueryProcessor;
        this.taskDetailProcessor = taskDetailProcessor;
    }

    @RequestMapping(path = "/v1/task/list", method = RequestMethod.GET)
    public TaskListQueryResult tasks(TaskListQueryRequest taskListQueryRequest) {

        return SkyWalkerTemplate.run(taskListQueryProcessor, taskListQueryRequest,
                new TaskListQueryResult());
    }

    @RequestMapping(path = "/v1/task/detail", method = RequestMethod.GET)
    public TaskDetailQueryResult getByTaskId(TaskDetailQueryRequest taskDetailQueryRequest) {

        return SkyWalkerTemplate.run(taskDetailProcessor, taskDetailQueryRequest,
                new TaskDetailQueryResult());
    }

    @RequestMapping(path = "/v1/task/delete", method = RequestMethod.DELETE)
    public BaseResult deleteTask(TaskDeleteRequest taskDeleteRequest) {

        return SkyWalkerTemplate.run(taskDeleteProcessor, taskDeleteRequest, new BaseResult());
    }
    
    /**
     * @author yongchao9 
     * @param taskBatchDeleteRequest
     * @return
     */
    @RequestMapping(path = "/v1/task/deleteInBatch", method = RequestMethod.DELETE)
    public BaseResult batchDeleteTask(TaskDeleteInBatchRequest taskBatchDeleteRequest) {
        return SkyWalkerTemplate.run(taskDeleteInBatchProcessor, taskBatchDeleteRequest, new BaseResult());
    }

    @RequestMapping(path = "/v1/task/add", method = RequestMethod.POST)
    public BaseResult taskAdd(@RequestBody TaskAddRequest addTaskRequest) {

        return SkyWalkerTemplate.run(taskAddProcessor, addTaskRequest, new TaskAddResult());
    }

    @RequestMapping(path = "/v1/task/update", method = RequestMethod.POST)
    public BaseResult updateTask(@RequestBody TaskUpdateRequest taskUpdateRequest) {

        return SkyWalkerTemplate.run(taskUpdateProcessor, taskUpdateRequest, new BaseResult());
    }
}<|MERGE_RESOLUTION|>--- conflicted
+++ resolved
@@ -51,15 +51,11 @@
 
     private final TaskDeleteProcessor taskDeleteProcessor;
 
-<<<<<<< HEAD
-    private final TaskListQueryProcessor taskListQueryProcessor;
-=======
-    @Autowired
-    private TaskDeleteProcessor taskDeleteProcessor;
-    
+
     @Autowired
     private TaskDeleteInBatchProcessor taskDeleteInBatchProcessor;
->>>>>>> a4146083
+
+    private final TaskListQueryProcessor taskListQueryProcessor;
 
     private final TaskDetailProcessor taskDetailProcessor;
 
@@ -92,9 +88,9 @@
 
         return SkyWalkerTemplate.run(taskDeleteProcessor, taskDeleteRequest, new BaseResult());
     }
-    
+
     /**
-     * @author yongchao9 
+     * @author yongchao9
      * @param taskBatchDeleteRequest
      * @return
      */
